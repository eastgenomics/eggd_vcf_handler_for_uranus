#!/bin/bash
#
# Performs annotation and filtering of given mutect2 VCF to produce multiple annotated VCFs
# Performs filtering and annotation of given pindel VCF to produce annotated VCF
# n.b. filtering for pindel is a combination of a bed file of regions, removal of all 1-2bp
# insetions and filtering by transcript with vep
# Generates an excel workbook to aid variant interpretation
# Also generates a workaround for BSVI mis-handling multiallelics

function annotate_vep_vcf {
	# Function to run VEP for annotation on given VCF file

	# Inputs:
	# $1 -> input vcf (splitfile currently for all)
	# $2 -> name for output vcf

	input_vcf="$1"
	output_vcf="$2"
	
	# fields to filter on
	# hard coded in function for now, can be made an input but all are the same
	filter_fields="SYMBOL,VARIANT_CLASS,Consequence,EXON,HGVSc,HGVSp,gnomAD_AF,CADD_PHRED,Existing_variation,ClinVar,ClinVar_CLNDN,ClinVar_CLNSIG,COSMIC,Prev_AC,Prev_NS,Feature"

	# find clinvar vcf, remove leading ./
	clinvar_vcf=$(find ./ -name "clinvar_*.vcf.gz" | sed s'/.\///')

	# find cosmic coding and non-coding vcfs
	cosmic_coding=$(find ./ -name "CosmicCodingMuts*.vcf.gz" | sed s'/.\///')
	cosmic_non_coding=$(find ./ -name "CosmicNonCodingVariants*.vcf.gz" | sed s'/.\///')

	# find CADD files, remove leading ./
	cadd_snv=$(find ./ -name "*SNVs.tsv.gz")
	cadd_indel=$(find ./ -name "*indel.tsv.gz")

	time docker run -v /home/dnanexus:/opt/vep/.vep \
	ensemblorg/ensembl-vep:release_103.1 \
	./vep -i /opt/vep/.vep/"${input_vcf}" -o /opt/vep/.vep/"${output_vcf}" \
	--vcf --cache --refseq --exclude_predicted --symbol --hgvs --af_gnomad \
	--check_existing --variant_class --numbers \
	--offline \
	--custom /opt/vep/.vep/"${clinvar_vcf}",ClinVar,vcf,exact,0,CLNSIG,CLNREVSTAT,CLNDN \
	--custom /opt/vep/.vep/"${maf_file_name}",Prev,vcf,exact,0,AC,NS \
	--custom /opt/vep/.vep/"${cosmic_coding}",COSMIC,vcf,exact,0,ID \
	--custom /opt/vep/.vep/"${cosmic_non_coding}",COSMIC,vcf,exact,0,ID \
	--plugin CADD,/opt/vep/.vep/"${cadd_snv}",/opt/vep/.vep/"${cadd_indel}" \
	--fields "$filter_fields" \
	--no_stats
}

function filter_vep_vcf {
	# Function to filter annotated VCF with VEP to retain variants with AF < 0.10 in gnomAD, for
	# a gene symbol being present and against a given list of transcripts

	# Inputs:
	# 	$1 -> input vcf (should be output vcf of annotation)
	# 	$2 -> name for output_vcf
	#	$3 -> comma separated list of transcripts

	input_vcf="$1"
	output_vcf="$2"
	transcript_list="$3"

	# transcript list should be comma separated, format for passing to VEP
	transcript_list=$(echo "$transcript_list" | sed 's/[[:space:]]//g')  # remove any whitespace
	
	# vep filter with match uses regex, therefore we need to change any . to be escaped as \. to
	# stop it being treat as any single character
	transcript_list=$(echo "$transcript_list" | sed 's/\./\\./g')  
	
	# add required Feature match prepended to every transcript for filtering
	transcript_list=$(echo "$transcript_list" | sed 's/,/ or Feature match /g')
	transcript_list="(Feature match ${transcript_list})"

	time docker run -v /home/dnanexus:/opt/vep/.vep \
	ensemblorg/ensembl-vep:release_103.1 \
	./filter_vep -i /opt/vep/.vep/"$input_vcf" \
	-o /opt/vep/.vep/"$output_vcf" --only_matched --filter \
	"(gnomAD_AF < 0.10 or not gnomAD_AF) and $transcript_list"
}

main() {
	set -e -x -v -o pipefail

	mark-section "downloading inputs"
	time dx-download-all-inputs --parallel

	# move maf file and index to home for vep to find
	mv "${maf_file_path}" /home/dnanexus/
	mv "${maf_file_tbi_path}" /home/dnanexus/

	# array inputs end up in subdirectories (i.e. ~/in/array-input/0/), flatten to parent dir
	find ~/in/vep_plugins -type f -name "*" -print0 | xargs -0 -I {} mv {} ~/in/vep_plugins
	find ~/in/vep_refs -type f -name "*" -print0 | xargs -0 -I {} mv {} ~/in/vep_refs
	find ~/in/vep_annotation -type f -name "*" -print0 | xargs -0 -I {} mv {} ~/in/vep_annotation
	# find ~/in/pindel_vcf -type f -name "*" | xargs -0 -I {} mv {} ~/in/pindel_vcf

<<<<<<< HEAD
	# move annotation sources to home
	mv ~/in/vep_annotation/* /home/dnanexus/

	mark-section "filtering mutect2 VCF"
	# retain variants that are: # within ROIs (mutect2_bed file),
=======
	mark-section "filtering and splitting multiallelics"
	# retain variants that are: # within ROIs (bed file),
>>>>>>> a4f55e09
	#   have at least one allele >0.03 AF, and have DP >99
	# fix AD and RPA number in header
	# split multiallelics using --keep-sum AD which changes the ref AD to be a sum
	#   of all other AD's rather than being ref AD alone
	# note that --keep-sum AD is a one way conversion in bcftools 1.12.0 and can't
	#   be undone with bcftools norm -m +any
	# bedtools and bcftools are app assets
	splitfile="${mutect2_vcf_prefix}_split.vcf"

	time bedtools intersect -header -a "${mutect2_vcf_path}" -b "${mutect2_bed_path}" \
	| bcftools view -i "FORMAT/AF[*]>0.03" - \
	| bcftools view -i "DP>99" - \
	| sed 's/AD,Number=./AD,Number=R/g' \
	| sed 's/RPA,Number=./RPA,Number=R/g' \
	| bcftools norm -f "${mutect2_fasta_path}" -m -any --keep-sum AD - \
	-o ~/"${splitfile}"

	mark-section "filtering pindel VCF"
	# Filtering of pindel vcf for:
    # - only indels that intersect with the exons of interest bed file 
    # - only insertions with length greater than 2. This will remove the 1 bp false positive insertions

	mv /home/dnanexus/in/pindel_vcf/* /home/dnanexus
	mv /home/dnanexus/in/pindel_vcf_idx/* /home/dnanexus

	bcftools view -R $pindel_bed_path $pindel_vcf_name > "${pindel_vcf_prefix}.tmp.vcf"

	pindel_filtered_vcf="${pindel_vcf_prefix}.filtered.vcf"
	bcftools view -i 'INFO/LEN > 2' "${pindel_vcf_prefix}.tmp.vcf" > $pindel_filtered_vcf


	mark-section "annotating and further filtering"
	
	# vep needs permissions to write to /home/dnanexus
	chmod a+rwx /home/dnanexus
	
	# extract vep reference annotation tarball to /home/dnanexus
	time tar xf /home/dnanexus/in/vep_refs/*.tar.gz -C /home/dnanexus

	# place fasta and indexes for VEP in the annotation folder
	mv /home/dnanexus/in/vep_refs/*fa.gz* ~/homo_sapiens_refseq/103_GRCh38/

	# place plugins into plugins folder
	mkdir ~/Plugins
	mv ~/in/vep_plugins/* ~/Plugins/

	# move annotation sources to home
	mv ~/in/vep_annotation/* /home/dnanexus/

	# load vep docker
	docker load -i "$vep_docker_path"

	# will run VEP to annotate against specified transcripts for all,
	# lymphoid and myeloid gene lists
	# for each, a transcript list is used to annotate on, as well as a *file (input vcf) and a
	# *vepfile (output VCF annotated and filtered by VEP)

	# full gene transcript list
	all_genes_transcripts="NM_002074.,NM_000760.,NM_005373.,NM_002227.,NM_002524.,NM_022552.,NM_012433.,\
	NM_005896.,NM_002468.,NM_032638.,NM_000222.,NM_001127208.,NM_033632.,NM_002520.,NM_016222.,NM_006060.,\
	NM_181500.,NM_004333.,NM_004456.,NM_170606.,NM_006265.,NM_004972.,NM_016734.,NM_017617.,NM_000314.,\
	NM_005343.,NM_024426.,NM_001165.,NM_000051.,NM_001197104.,NM_005188.,NM_001987.,NM_018638.,NM_033360.,\
	NM_001136023.,NM_005475.,NM_002834.,NM_004119.,NM_002168.,NM_004380.,NM_000546.,NM_001042492.,\
	NM_012448.,NM_139276.,NM_003620.,NM_001195427.,NM_015559.,NM_004343.,NM_004364.,NM_015338.,NM_080425.,\
	NM_001754.,NM_006758.,NM_007194.,NM_001429.,NM_005089.,NM_001123385.,NM_002049.,NM_001042750.,\
	NM_001184772.,NM_001015877."

	# annotate full mutect2 VCF with VEP
	# outputs to $splitvepfile that is then filtered by transcript lists
	splitvepfile="${mutect2_vcf_prefix}_split_filevep.vcf"
	annotate_vep_vcf "$splitfile" "$splitvepfile"


	# filter mutect2 vcf with each set of panel transcripts

	# filter with VEP for all gene transcripts
	allgenesvepfile="${mutect2_vcf_prefix}_allgenesvep.vcf"

	filter_vep_vcf "$splitvepfile" "$allgenesvepfile" "$all_genes_transcripts"


	# filter with VEP for lymphoid genes list
	lymphoid_transcripts="NM_000051.,NM_001165.,NM_004333.,NM_004380.,NM_001429.,NM_004456.,\
	NM_033632.,NM_005343.,NM_033360.,NM_002468.,NM_017617.,NM_002524.,NM_016734.,NM_012433.,\
	NM_139276.,NM_012448.,NM_000546."
	lymphoidvepfile="${mutect2_vcf_prefix}_pan-lymphoidvep.vcf"

	filter_vep_vcf "${splitvepfile}" "$lymphoidvepfile" "$lymphoid_transcripts"

	# filter with VEP for myeloid genes list
	myeloid_transcripts="NM_015338.,NM_001123385.,NM_001184772.,NM_004333.,NM_004343.,NM_005188.,\
	NM_004364.,NM_007194.,NM_000760.,NM_181500.,NM_016222.,NM_022552.,NM_018638.,NM_001987.,NM_004456.,\
	NM_033632.,NM_004119.,NM_002049.,NM_032638.,NM_080425.,NM_002074.,NM_005343.,NM_005896.,NM_002168.,\
	NM_006060.,NM_002227.,NM_004972.,NM_000222.,NM_001197104.,NM_033360.,NM_005373.,NM_001042492.,\
	NM_001136023.,NM_017617.,NM_002520.,NM_002524.,NM_016734.,NM_001015877.,NM_003620.,NM_000314.,\
	NM_002834.,NM_006265.,NM_001754.,NM_015559.,NM_012433.,NM_005475.,NM_001195427.,NM_001042750.,\
	NM_139276.,NM_012448.,NM_001127208.,NM_000546.,NM_006758.,NM_024426.,NM_005089."
	myeloidvepfile="${mutect2_vcf_prefix}_myeloidvep.vcf"

	filter_vep_vcf "${splitvepfile}" "$myeloidvepfile" "$myeloid_transcripts"


	# filter with VEP for CLL_Extended genes list
	cll_transcripts="NM_001165.,NM_004333.,NM_033632.,NM_005343.,NM_033360.,NM_002468.,NM_017617.,\
	NM_002524.,NM_012433.,NM_000546.,NM_000051."
	cllvepfile="${mutect2_vcf_prefix}_CLL-extendedvep.vcf"

	filter_vep_vcf "${splitvepfile}" "$cllvepfile" "$cll_transcripts"


	# filter with VEP for TP53
	tp53vepfile="${mutect2_vcf_prefix}_TP53vep.vcf"

	filter_vep_vcf "${splitvepfile}" "$tp53vepfile" "NM_000546."


	# filter with VEP for LGL
	lgl_transcripts="NM_139276.,NM_012448."
	lglvepfile="${mutect2_vcf_prefix}_LGLvep.vcf"

	filter_vep_vcf "${splitvepfile}" "$lglvepfile" "$lgl_transcripts"


	# run vep for HCL
	hclvepfile="${mutect2_vcf_prefix}_HCLvep.vcf"

	filter_vep_vcf "${splitvepfile}" "$hclvepfile" "NM_004333."


	# run vep for LPL
	lplvepfile=${mutect2_vcf_prefix}_LPLvep.vcf

	filter_vep_vcf "$splitvepfile" "$lplvepfile" "NM_002468."

	# annotate pindel vcf with VEP
	pindel_annotated="${pindel_vcf_prefix}_annotated.vcf"
	annotate_vep_vcf "$pindel_filtered_vcf" "$pindel_annotated"

	# filter pindel vcf by transcripts
	pindel_transcripts="NM_004119.,NM_004343.,NM_004364."
	pindelvepfile="${pindel_vcf_prefix}_vep.vcf"

	filter_vep_vcf "$pindel_annotated" "$pindelvepfile" "$pindel_transcripts"

	mark-section "BSVI workaround (overwriting GT) and creating variant list"

	# install required python packages (asset)
	pip3 install /pytz-*.whl /numpy-*.whl /pandas-*.whl /XlsxWriter-*.whl

	# call Python script (asset) to spit multiallelics, generate BSVI VCF and excel report
	# note that order of VCFs passed to -v determines order of sheets in excel
	time python3 vcf_handler.py -a "${allgenesvepfile}" \
	-v "${myeloidvepfile}" "${cllvepfile}" "${tp53vepfile}" "${lglvepfile}" \
	"${hclvepfile}" "${lplvepfile}" "${lymphoidvepfile}" -p "$pindelvepfile"

	mark-section "uploading output"

	# make required output directories and move files
	mkdir -p ~/out/allgenes_filtered_vcf ~/out/lymphoid_filtered_vcf/ ~/out/myeloid_filtered_vcf/\
		~/out/cll_filtered_vcf ~/out/tp53_filtered_vcf ~/out/lgl_filtered_vcf ~/out/hcl_filtered_vcf\
		~/out/lpl_filtered_vcf ~/out/bsvi_vcf ~/out/text_report ~/out/excel_report ~/out/pindel_vep_vcf

	bsvivcf="${mutect2_vcf_prefix}_allgenes_bsvi.vcf"
	variantlist="${mutect2_vcf_prefix}_allgenes.tsv"
	excellist="${mutect2_vcf_prefix}_panels.xlsx"

	mv ~/"${pindelvepfile}" ~/out/pindel_vep_vcf/
	mv ~/"${allgenesvepfile}" ~/out/allgenes_filtered_vcf/
	mv ~/"${lymphoidvepfile}" ~/out/lymphoid_filtered_vcf/
	mv ~/"${myeloidvepfile}" ~/out/myeloid_filtered_vcf/
	mv ~/"${cllvepfile}" ~/out/cll_filtered_vcf/
	mv ~/"${tp53vepfile}" ~/out/tp53_filtered_vcf/
	mv ~/"${lglvepfile}" ~/out/lgl_filtered_vcf/
	mv ~/"${hclvepfile}" ~/out/hcl_filtered_vcf/
	mv ~/"${lplvepfile}" ~/out/lpl_filtered_vcf/
	mv ~/"${bsvivcf}" ~/out/bsvi_vcf/
	mv ~/"${variantlist}" ~/out/text_report/
	mv ~/"${excellist}" ~/out/excel_report/

	dx-upload-all-outputs --parallel
	mark-success
}<|MERGE_RESOLUTION|>--- conflicted
+++ resolved
@@ -92,18 +92,12 @@
 	find ~/in/vep_plugins -type f -name "*" -print0 | xargs -0 -I {} mv {} ~/in/vep_plugins
 	find ~/in/vep_refs -type f -name "*" -print0 | xargs -0 -I {} mv {} ~/in/vep_refs
 	find ~/in/vep_annotation -type f -name "*" -print0 | xargs -0 -I {} mv {} ~/in/vep_annotation
-	# find ~/in/pindel_vcf -type f -name "*" | xargs -0 -I {} mv {} ~/in/pindel_vcf
-
-<<<<<<< HEAD
+
 	# move annotation sources to home
 	mv ~/in/vep_annotation/* /home/dnanexus/
 
 	mark-section "filtering mutect2 VCF"
 	# retain variants that are: # within ROIs (mutect2_bed file),
-=======
-	mark-section "filtering and splitting multiallelics"
-	# retain variants that are: # within ROIs (bed file),
->>>>>>> a4f55e09
 	#   have at least one allele >0.03 AF, and have DP >99
 	# fix AD and RPA number in header
 	# split multiallelics using --keep-sum AD which changes the ref AD to be a sum
